/*
    Copyright 2024 Google LLC

    Use of this source code is governed by an MIT-style
    license that can be found in the LICENSE file or at
    https://opensource.org/licenses/MIT.
*/
// SPDX-License-Identifier: MIT
#include "minja/chat-template.hpp"

#include <gtest/gtest.h>
#include <gmock/gmock-matchers.h>

#include <string>
#include <vector>
#include <sstream>
#include <iostream>
#include <fstream>
#include <stdexcept>

#undef NDEBUG
#include <cassert>

using json = nlohmann::ordered_json;

static std::string read_file(const std::string &path)
{
    std::ifstream fs(path, std::ios_base::binary);
    if (!fs.is_open())
    {
        throw std::runtime_error("Failed to open file: " + path);
    }
    fs.seekg(0, std::ios_base::end);
    auto size = fs.tellg();
    fs.seekg(0);
    std::string out;
    out.resize(static_cast<size_t>(size));
    fs.read(&out[0], static_cast<std::streamsize>(size));
    return out;
}

static minja::chat_template_caps get_caps(const std::string &path)
{
    auto caps = minja::chat_template(read_file(path), "", "").original_caps();

    auto print = [](const std::string &name, bool value) {
        std::cout << "    " << (value ? "EXPECT_TRUE" : "EXPECT_FALSE") << "(caps." << name << ");" << std::endl;
    };
    auto test_info = ::testing::UnitTest::GetInstance()->current_test_info();

    std::cout << "TEST(" << test_info->test_suite_name() << ", " << test_info->name() << ") {" << std::endl;
    std::cout << "    auto caps = get_caps(\"" << path << "\");" << std::endl;
    print("supports_system_role",         caps.supports_system_role);
    print("supports_tools",               caps.supports_tools);
    print("supports_tool_calls",          caps.supports_tool_calls);
    print("supports_tool_call_id",       caps.supports_tool_call_id);
    print("supports_tool_responses",      caps.supports_tool_responses);
    print("supports_parallel_tool_calls", caps.supports_parallel_tool_calls);
    print("requires_object_arguments",    caps.requires_object_arguments);
    print("requires_non_null_content",    caps.requires_non_null_content);
    // print("requires_non_null_content",    caps.requires_non_null_content);
    print("requires_typed_content",       caps.requires_typed_content);
    std::cout << "}\n" << std::endl;

    return caps;
}

TEST(CapabilitiesTest, Gemma7b) {
    auto caps = get_caps("tests/google-gemma-7b-it.jinja");
    EXPECT_FALSE(caps.supports_system_role);
    EXPECT_FALSE(caps.supports_tools);
    EXPECT_FALSE(caps.supports_tool_calls);
    EXPECT_FALSE(caps.supports_tool_call_id);
    EXPECT_FALSE(caps.supports_tool_responses);
    EXPECT_FALSE(caps.supports_parallel_tool_calls);
    EXPECT_FALSE(caps.requires_object_arguments);
    EXPECT_FALSE(caps.requires_non_null_content);
    EXPECT_FALSE(caps.requires_typed_content);
}

TEST(CapabilitiesTest, QwQ32B) {
    auto caps = get_caps("tests/Qwen-QwQ-32B.jinja");
    EXPECT_TRUE(caps.supports_system_role);
    EXPECT_TRUE(caps.supports_tools);
    EXPECT_TRUE(caps.supports_tool_calls);
    EXPECT_FALSE(caps.supports_tool_call_id);
    EXPECT_TRUE(caps.supports_tool_responses);
    EXPECT_TRUE(caps.supports_parallel_tool_calls);
    EXPECT_TRUE(caps.requires_object_arguments);
    EXPECT_TRUE(caps.requires_non_null_content);
    EXPECT_FALSE(caps.requires_typed_content);
}

TEST(CapabilitiesTest, Qwen3Coder) {
    auto caps = get_caps("tests/Qwen-Qwen3-Coder-30B-A3B-Instruct.jinja");
    EXPECT_TRUE(caps.supports_system_role);
    EXPECT_TRUE(caps.supports_tools);
    EXPECT_TRUE(caps.supports_tool_calls);
    EXPECT_FALSE(caps.supports_tool_call_id);
    EXPECT_TRUE(caps.supports_tool_responses);
    EXPECT_TRUE(caps.supports_parallel_tool_calls);
    EXPECT_TRUE(caps.requires_object_arguments);
    EXPECT_FALSE(caps.requires_non_null_content);
    EXPECT_FALSE(caps.requires_typed_content);
}

#ifndef _WIN32
TEST(CapabilitiesTest, DeepSeekR1Distill) {
<<<<<<< HEAD
    auto caps = get_caps("tests/deepseek-ai-DeepSeek-R1-Distill-Qwen-32B.jinja");
=======
    auto caps = get_caps("tests/deepseek-ai-DeepSeek-R1-Distill-Llama-70B.jinja");
>>>>>>> 911b645b
    EXPECT_TRUE(caps.supports_system_role);
    EXPECT_FALSE(caps.supports_tools);
    EXPECT_TRUE(caps.supports_tool_calls);
    EXPECT_FALSE(caps.supports_tool_call_id);
    EXPECT_TRUE(caps.supports_tool_responses);
    EXPECT_TRUE(caps.supports_parallel_tool_calls);
    EXPECT_FALSE(caps.requires_object_arguments);
    EXPECT_FALSE(caps.requires_non_null_content);
    EXPECT_FALSE(caps.requires_typed_content);
}
#endif // _WIN32

TEST(CapabilitiesTest, FunctionaryMediumV3_2) {
    auto caps = get_caps("tests/meetkai-functionary-medium-v3.2.jinja");
    EXPECT_TRUE(caps.supports_system_role);
    EXPECT_TRUE(caps.supports_tools);
    EXPECT_TRUE(caps.supports_tool_calls);
    EXPECT_FALSE(caps.supports_tool_call_id);
    EXPECT_TRUE(caps.supports_tool_responses);
    EXPECT_TRUE(caps.supports_parallel_tool_calls);
    EXPECT_FALSE(caps.requires_object_arguments);
    EXPECT_FALSE(caps.requires_non_null_content);
    EXPECT_FALSE(caps.requires_typed_content);
}

TEST(CapabilitiesTest, MetaLlama3_1_8BInstruct) {
    auto caps = get_caps("tests/meta-llama-Llama-3.1-8B-Instruct.jinja");
    EXPECT_TRUE(caps.supports_system_role);
    EXPECT_TRUE(caps.supports_tools);
    EXPECT_TRUE(caps.supports_tool_calls);
    EXPECT_FALSE(caps.supports_tool_call_id);
    EXPECT_TRUE(caps.supports_tool_responses);
    EXPECT_FALSE(caps.supports_parallel_tool_calls);
    EXPECT_TRUE(caps.requires_object_arguments);
    EXPECT_FALSE(caps.requires_non_null_content);
    EXPECT_FALSE(caps.requires_typed_content);
}

TEST(CapabilitiesTest, MetaLlama3_2_3BInstruct) {
    auto caps = get_caps("tests/meta-llama-Llama-3.2-3B-Instruct.jinja");
    EXPECT_TRUE(caps.supports_system_role);
    EXPECT_TRUE(caps.supports_tools);
    EXPECT_TRUE(caps.supports_tool_calls);
    EXPECT_FALSE(caps.supports_tool_call_id);
    EXPECT_TRUE(caps.supports_tool_responses);
    EXPECT_FALSE(caps.supports_parallel_tool_calls);
    EXPECT_TRUE(caps.requires_object_arguments);
    EXPECT_FALSE(caps.requires_non_null_content);
    EXPECT_FALSE(caps.requires_typed_content);
}

TEST(CapabilitiesTest, MetaLlama3_3_70BInstruct) {
    auto caps = get_caps("tests/meta-llama-Llama-3.1-8B-Instruct.jinja");
    EXPECT_TRUE(caps.supports_system_role);
    EXPECT_TRUE(caps.supports_tools);
    EXPECT_TRUE(caps.supports_tool_calls);
    EXPECT_FALSE(caps.supports_tool_call_id);
    EXPECT_TRUE(caps.supports_tool_responses);
    EXPECT_FALSE(caps.supports_parallel_tool_calls);
    EXPECT_TRUE(caps.requires_object_arguments);
    EXPECT_FALSE(caps.requires_non_null_content);
    EXPECT_FALSE(caps.requires_typed_content);
}

TEST(CapabilitiesTest, MiniMaxAIText01) {
    auto caps = get_caps("tests/MiniMaxAI-MiniMax-Text-01.jinja");
    EXPECT_TRUE(caps.supports_system_role);
    EXPECT_TRUE(caps.supports_tools);
    EXPECT_FALSE(caps.supports_tool_calls);
    EXPECT_FALSE(caps.supports_tool_call_id);
    EXPECT_FALSE(caps.supports_tool_responses);
    EXPECT_FALSE(caps.supports_parallel_tool_calls);
    EXPECT_FALSE(caps.requires_object_arguments);
    EXPECT_FALSE(caps.requires_non_null_content);
    EXPECT_TRUE(caps.requires_typed_content);
}

TEST(CapabilitiesTest, Mistral7BInstruct) {
    auto caps = get_caps("tests/mistralai-Mistral-7B-Instruct-v0.1.jinja");
    EXPECT_TRUE(caps.supports_system_role);
    EXPECT_FALSE(caps.supports_tools);
    EXPECT_FALSE(caps.supports_tool_calls);
    EXPECT_FALSE(caps.supports_tool_call_id);
    EXPECT_FALSE(caps.supports_tool_responses);
    EXPECT_FALSE(caps.supports_parallel_tool_calls);
    EXPECT_FALSE(caps.requires_object_arguments);
    EXPECT_FALSE(caps.requires_non_null_content);
    EXPECT_FALSE(caps.requires_typed_content);
}

TEST(CapabilitiesTest, MistralNemoInstruct) {
    auto caps = get_caps("tests/mistralai-Mistral-Nemo-Instruct-2407.jinja");
    EXPECT_TRUE(caps.supports_system_role);
    EXPECT_TRUE(caps.supports_tools);
    EXPECT_TRUE(caps.supports_tool_calls);
    EXPECT_TRUE(caps.supports_tool_call_id);
    EXPECT_TRUE(caps.supports_tool_responses);
    EXPECT_TRUE(caps.supports_parallel_tool_calls);
    EXPECT_TRUE(caps.requires_object_arguments);
    EXPECT_FALSE(caps.requires_non_null_content);
    EXPECT_FALSE(caps.requires_typed_content);
}

TEST(CapabilitiesTest, NousResearchHermes3Llama3_1_70BToolUse) {
    auto caps = get_caps("tests/NousResearch-Hermes-3-Llama-3.1-70B-tool_use.jinja");
    EXPECT_TRUE(caps.supports_system_role);
    EXPECT_TRUE(caps.supports_tools);
    EXPECT_TRUE(caps.supports_tool_calls);
    EXPECT_FALSE(caps.supports_tool_call_id);
    EXPECT_TRUE(caps.supports_tool_responses);
    EXPECT_TRUE(caps.supports_parallel_tool_calls);
    EXPECT_FALSE(caps.requires_object_arguments);
    EXPECT_FALSE(caps.requires_non_null_content);
    EXPECT_FALSE(caps.requires_typed_content);
}

TEST(CapabilitiesTest, NousResearchHermes2ProLlama3_8BToolUse) {
    auto caps = get_caps("tests/NousResearch-Hermes-3-Llama-3.1-70B-tool_use.jinja");
    EXPECT_TRUE(caps.supports_system_role);
    EXPECT_TRUE(caps.supports_tools);
    EXPECT_TRUE(caps.supports_tool_calls);
    EXPECT_FALSE(caps.supports_tool_call_id);
    EXPECT_TRUE(caps.supports_tool_responses);
    EXPECT_TRUE(caps.supports_parallel_tool_calls);
    EXPECT_FALSE(caps.requires_object_arguments);
    EXPECT_FALSE(caps.requires_non_null_content);
    EXPECT_FALSE(caps.requires_typed_content);
}

TEST(CapabilitiesTest, CommandRPlusDefault) {
    auto caps = get_caps("tests/CohereForAI-c4ai-command-r-plus-default.jinja");
    EXPECT_TRUE(caps.supports_system_role);
    EXPECT_FALSE(caps.supports_tools);
    EXPECT_FALSE(caps.supports_tool_calls);
    EXPECT_FALSE(caps.supports_tool_call_id);
    EXPECT_FALSE(caps.supports_tool_responses);
    EXPECT_FALSE(caps.supports_parallel_tool_calls);
    EXPECT_FALSE(caps.requires_object_arguments);
    EXPECT_TRUE(caps.requires_non_null_content);
    EXPECT_FALSE(caps.requires_typed_content);
}

TEST(CapabilitiesTest, CommandRPlusRag) {
    auto caps = get_caps("tests/CohereForAI-c4ai-command-r-plus-rag.jinja");
    EXPECT_TRUE(caps.supports_system_role);
    EXPECT_FALSE(caps.supports_tools);
    EXPECT_FALSE(caps.supports_tool_calls);
    EXPECT_FALSE(caps.supports_tool_call_id);
    EXPECT_FALSE(caps.supports_tool_responses);
    EXPECT_FALSE(caps.supports_parallel_tool_calls);
    EXPECT_FALSE(caps.requires_object_arguments);
    EXPECT_TRUE(caps.requires_non_null_content);
    EXPECT_FALSE(caps.requires_typed_content);
}

TEST(CapabilitiesTest, CommandRPlusToolUse) {
    auto caps = get_caps("tests/CohereForAI-c4ai-command-r-plus-tool_use.jinja");
    EXPECT_TRUE(caps.supports_system_role);
    EXPECT_TRUE(caps.supports_tools);
    EXPECT_TRUE(caps.supports_tool_calls);
    EXPECT_FALSE(caps.supports_tool_call_id);
    EXPECT_TRUE(caps.supports_tool_responses);
    EXPECT_TRUE(caps.supports_parallel_tool_calls);
    EXPECT_TRUE(caps.requires_object_arguments);
    EXPECT_FALSE(caps.requires_non_null_content);
    EXPECT_FALSE(caps.requires_typed_content);
}

TEST(CapabilitiesTest, GLM46) {
    auto caps = get_caps("tests/zai-org-GLM-4.6.jinja");
    EXPECT_TRUE(caps.supports_system_role);
    EXPECT_TRUE(caps.supports_tools);
    EXPECT_TRUE(caps.supports_tool_calls);
    EXPECT_FALSE(caps.supports_tool_call_id);
    EXPECT_TRUE(caps.supports_tool_responses);
    EXPECT_TRUE(caps.supports_parallel_tool_calls);
    EXPECT_TRUE(caps.requires_object_arguments);
    EXPECT_FALSE(caps.requires_non_null_content);
    EXPECT_FALSE(caps.requires_typed_content);
}<|MERGE_RESOLUTION|>--- conflicted
+++ resolved
@@ -106,11 +106,7 @@
 
 #ifndef _WIN32
 TEST(CapabilitiesTest, DeepSeekR1Distill) {
-<<<<<<< HEAD
-    auto caps = get_caps("tests/deepseek-ai-DeepSeek-R1-Distill-Qwen-32B.jinja");
-=======
     auto caps = get_caps("tests/deepseek-ai-DeepSeek-R1-Distill-Llama-70B.jinja");
->>>>>>> 911b645b
     EXPECT_TRUE(caps.supports_system_role);
     EXPECT_FALSE(caps.supports_tools);
     EXPECT_TRUE(caps.supports_tool_calls);
