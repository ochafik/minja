# Copyright 2024 Google LLC
#
# Use of this source code is governed by an MIT-style
# license that can be found in the LICENSE file or at
# https://opensource.org/licenses/MIT.
#
# SPDX-License-Identifier: MIT
'''
  Fetches the Jinja2 templates of specified models and generates prompt goldens for given chat contexts.
  Outputs lines of arguments for a C++ test binary.
  All files are written to the specified output folder.

  Usage:
    python scripts/fetch_templates_and_goldens.py output_folder context_file1.json context_file2.json ... model_id1 model_id2 ...

  Example:
    pip install -r requirements.txt
    python scripts/fetch_templates_and_goldens.py ./test_files tests/contexts/*.json CohereForAI/c4ai-command-r-plus mistralai/Mistral-Large-Instruct-2407 meetkai/functionary-medium-v3.1.jinja microsoft/Phi-3-medium-4k-instruct Qwen/Qwen2-7B-Instruct
'''

from dataclasses import dataclass
import logging
import datetime
import os
import sys
import asyncio
import aiofiles
from huggingface_hub import AsyncInferenceClient
from huggingface_hub.utils import build_hf_headers
import json
import jinja2
import jinja2.ext
import re
import argparse
import aiohttp
import shutil

logging.basicConfig(level=logging.INFO, format='%(message)s')
logger = logging.getLogger(__name__)


def raise_exception(message: str):
    raise ValueError(message)


TEST_DATE = os.environ.get('TEST_DATE', '2024-07-26')


def strftime_now(format):
    now = datetime.datetime.strptime(TEST_DATE, "%Y-%m-%d")
    return now.strftime(format)

def tojson(value, indent=None, ensure_ascii=False, sort_keys=False):
    return json.dumps(value, indent=indent, ensure_ascii=ensure_ascii, sort_keys=sort_keys)

def join_cmake_path(parent, child):
    '''
        On Windows, CMake will interpret any backslashes as escapes so we return / for path separators
    '''
    return '/'.join(x.replace(r'\\', '/') for x in (parent, child))


def add_system(messages, system_prompt):
    if len(messages) > 0 and messages[0]["role"] == "system":
        existing_system = messages[0]["content"]
        messages[0] = {
            "role": "system",
            "content": existing_system + "\n\n" + system_prompt,
        }
    else:
        messages.insert(0, {
            "role": "system",
            "content": system_prompt,
        })

# data class
@dataclass
class TemplateCaps:
    supports_tools: bool = False
    supports_tool_calls: bool = False
    supports_tool_responses: bool = False
    supports_system_role: bool = False
    supports_parallel_tool_calls: bool = False
    supports_tool_call_id: bool = False
    requires_object_arguments: bool = False
    requires_non_null_content: bool = False
    requires_typed_content: bool = False

    def to_json(self):
        return json.dumps({
            "supports_tools": self.supports_tools,
            "supports_tool_calls": self.supports_tool_calls,
            "supports_tool_responses": self.supports_tool_responses,
            "supports_system_role": self.supports_system_role,
            "supports_parallel_tool_calls": self.supports_parallel_tool_calls,
            "supports_tool_call_id": self.supports_tool_call_id,
            "requires_object_arguments": self.requires_object_arguments,
            # "requires_non_null_content": self.requires_non_null_content,
            "requires_typed_content": self.requires_typed_content,
        }, indent=2)


class chat_template:

    def try_raw_render(self, messages, *, tools=[], add_generation_prompt=False, extra_context={}, expect_strings=[]):
        basic_extra_context = {
            "bos_token": "<|startoftext|>",
            "eos_token": "<|endoftext|>",
        }

        try:
            out = self.template.render(messages=messages, tools=tools, add_generation_prompt=add_generation_prompt, **basic_extra_context, **extra_context)
            # print(out, file=sys.stderr)
            return out
        except BaseException as e:
            # print(f"Error rendering template with messages {messages}: {e}", file=sys.stderr, flush=True)
            return ""

    def __init__(self, template, env=None, filters=None, global_functions=None):
        if not env:
            env = jinja2.Environment(
                trim_blocks=True,
                lstrip_blocks=True,
                extensions=[jinja2.ext.loopcontrols],
            )
            # https://jinja.palletsprojects.com/en/stable/api/#policies
            env.policies["json.dumps_function"] = tojson
            env.filters['tojson'] = tojson
        if filters:
            for name, func in filters.items():
                env.filters[name] = func
        if global_functions:
            for name, func in global_functions.items():
                env.globals[name] = func
        self.env = env
        self.template = env.from_string(template)

        caps = TemplateCaps()

        user_needle = "<User Needle>"
        sys_needle = "<System Needle>"
        dummy_str_user_msg = {"role": "user", "content": user_needle }
        dummy_typed_user_msg = {"role": "user", "content": [{"type": "text", "text": user_needle}]}

        caps.requires_typed_content = \
            (user_needle not in self.try_raw_render([dummy_str_user_msg])) \
            and (user_needle in self.try_raw_render([dummy_typed_user_msg]))
        dummy_user_msg = dummy_typed_user_msg if caps.requires_typed_content else dummy_str_user_msg

        needle_system_msg = {"role": "system", "content": [{"type": "text", "text": sys_needle}] if caps.requires_typed_content else sys_needle}

        caps.supports_system_role = sys_needle in self.try_raw_render([needle_system_msg, dummy_user_msg])

        out = self.try_raw_render([dummy_user_msg], tools=[{
            "name": "some_tool",
            "type": "function",
            "function": {
                "name": "some_tool",
                "description": "Some tool",
                "parameters": {
                    "type": "object",
                    "properties": {
                        "arg": {
                            "type": "string",
                            "description": "Some arg",
                        },
                    },
                    "required": ["arg"],
                },
            },
        }])
        caps.supports_tools = "some_tool" in out

        caps.requires_non_null_content = \
            (user_needle in self.try_raw_render([dummy_user_msg, {"role": "assistant", "content": ''}])) \
            and (user_needle not in self.try_raw_render([dummy_user_msg, {"role": "assistant", "content": None}]))

        def make_tool_calls_msg(tool_calls, content=None):
            return {
                "role": "assistant",
                "content": "" if content is None and caps.requires_non_null_content else content,
                "tool_calls": tool_calls,
            }
        def make_tool_call(tool_name, arguments):
            return {
                "id": "call_1___",
                "type": "function",
                "function": {
                    "arguments": arguments,
                    "name": tool_name,
                }
            }

        dummy_args_obj = {"argument_needle": "print('Hello, World!')"}
        contains_arg_needle = lambda out_str: (
            "<parameter=argument_needle>" in out_str
            or '"argument_needle":' in out_str
            or "'argument_needle':" in out_str
            or ">argument_needle<" in out_str
            or "<parameter name=\"argument_needle\">" in out_str
        )

        out = self.try_raw_render([
            dummy_user_msg,
            make_tool_calls_msg([make_tool_call("ipython", json.dumps(dummy_args_obj))]),
        ])
<<<<<<< HEAD
        tool_call_renders_str_arguments = "<parameter=argument_needle>" in out or '"argument_needle":' in out or "'argument_needle':" in out or ">argument_needle<" in out
=======
        tool_call_renders_str_arguments = contains_arg_needle(out)
>>>>>>> 911b645b
        out = self.try_raw_render([
            dummy_user_msg,
            make_tool_calls_msg([make_tool_call("ipython", dummy_args_obj)]),
        ])
<<<<<<< HEAD
        tool_call_renders_obj_arguments = "<parameter=argument_needle>" in out or '"argument_needle":' in out or "'argument_needle':" in out or ">argument_needle<" in out
=======
        tool_call_renders_obj_arguments = contains_arg_needle(out)
>>>>>>> 911b645b

        caps.supports_tool_calls = tool_call_renders_str_arguments or tool_call_renders_obj_arguments
        caps.requires_object_arguments = not tool_call_renders_str_arguments and tool_call_renders_obj_arguments

        if caps.supports_tool_calls:
            dummy_args = dummy_args_obj if caps.requires_object_arguments else json.dumps(dummy_args_obj)
            tc1 = make_tool_call("test_tool1", dummy_args)
            tc2 = make_tool_call("test_tool2", dummy_args)
            out = self.try_raw_render([
                dummy_user_msg,
                make_tool_calls_msg([tc1, tc2]),
            ])
            caps.supports_parallel_tool_calls = "test_tool1" in out and "test_tool2" in out

            out = self.try_raw_render([
                dummy_user_msg,
                make_tool_calls_msg([tc1]),
                {
                    "role": "tool",
                    "name": "test_tool1",
                    "content": "Some response!",
                    "tool_call_id": "call_911_",
                }
            ])
            caps.supports_tool_responses = "Some response!" in out
            caps.supports_tool_call_id = "call_911_" in out

        self.tool_call_example = None
        try:
            if not caps.supports_tools:
                user_msg = {"role": "user", "content": "Hey"}
                args = {"arg1": "some_value"}
                tool_call_msg = {
                    "role": "assistant",
                    "content": "" if caps.requires_non_null_content else None,
                    "tool_calls": [
                        {
                            "id": "call_1___",
                            "type": "function",
                            "function": {
                                "name": "tool_name",
                                "arguments": args if caps.requires_object_arguments else json.dumps(args),
                            },
                        },
                    ],
                }
                prefix = self.try_raw_render([user_msg], add_generation_prompt=True)
                full = self.try_raw_render([user_msg, tool_call_msg], add_generation_prompt=False)

                common_prefix_length = 0
                for i in range(min(len(prefix), len(full))):
                    if prefix[i] != full[i]:
                        break
                    if prefix[i] == '<':
                        # DeepSeek R1's template (as of 20250209) adds a trailing <think> if add_generation_prompt,
                        # but it removes thinking tags for past messages.
                        # The prefix and full strings diverge at <think> vs. <｜tool▁calls▁begin｜>, we avoid consuming the leading <.
                        continue
                    common_prefix_length = i + 1

                example = full[common_prefix_length:]
                if "tool_name" not in example and "some_value" not in example:
                    print("Failed to infer a tool call example (possible template bug)", file=sys.stderr)
                else:
                    self.tool_call_example = example

        except Exception as e:
            print(f"Failed to generate tool call example: {e}", file=sys.stderr)

        self.original_caps = caps

    def needs_polyfills(self, context):
        has_tools = context.get('tools') is not None
        caps = self.original_caps
        return not caps.supports_system_role \
            or (has_tools is not None and (False \
                or not caps.supports_tools \
                or not caps.supports_tool_responses \
                or not caps.supports_tool_calls \
                or caps.requires_object_arguments \
            )) \
            or caps.requires_typed_content

    def apply(self, context: dict):
        assert isinstance(context, dict)
        context = json.loads(json.dumps(context))

        caps = self.original_caps
        has_tools = 'tools' in context

        if self.needs_polyfills(context):
            if has_tools and not caps.supports_tools:
                add_system(context['messages'],
                    f"You can call any of the following tools to satisfy the user's requests: {json.dumps(context['tools'], indent=2)}" +
                    ("\n\nExample tool call syntax:\n\n" + self.tool_call_example + "\n\n" if self.tool_call_example is not None else ""))

            for message in context['messages']:
                if 'tool_calls' in message:
                    for tool_call in message['tool_calls']:
                        if caps.requires_object_arguments:
                            if tool_call.get('type') == 'function':
                                arguments = tool_call['function']['arguments']
                                try:
                                    arguments = json.loads(arguments)
                                except:
                                    pass
                                tool_call['function']['arguments'] = arguments
                    if not caps.supports_tool_calls:
                        message['content'] = json.dumps({
                            "tool_calls": [
                                {
                                    "name": tc['function']['name'],
                                    "arguments": json.loads(tc['function']['arguments']),
                                    "id": tc.get('id'),
                                }
                                for tc in message['tool_calls']
                            ],
                            "content": None if message.get('content', '') == '' else message['content'],
                        }, indent=2)
                        del message['tool_calls']
                if message.get('role') == 'tool' and not caps.supports_tool_responses:
                    message['role'] = 'user'
                    message['content'] = json.dumps({
                        "tool_response": {
                            "tool": message['name'],
                            "content": message['content'],
                            "tool_call_id": message.get('tool_call_id'),
                        }
                    }, indent=2)
                    del message['name']

            if caps.requires_typed_content:
                for message in context['messages']:
                    if 'content' in message and isinstance(message['content'], str):
                        message['content'] = [{"type": "text", "text": message['content']}]

        try:
            out = self.template.render(**context)
            out = out.replace("\\u0027", "'")
            out = out.replace('&#34;', '"')
            out = out.replace('&#39;', "'")
            return out
        except Exception as e1:
            for message in context['messages']:
                if message.get("content") is None:
                    message["content"] = ""

            try:
                return self.template.render(**context)
            except Exception as e2:
                logger.info(f"  ERROR: {e2} (after first error: {e1})")
                return f"ERROR: {e2}"

@dataclass
class Context:
    name: str
    file: str
    bindings: dict


async def handle_chat_template(output_folder, model_id, variant, template_src, contexts: list[Context]):
    if '{% generation %}' in template_src:
        print('Removing {% generation %} blocks from template', file=sys.stderr)
        template_src = template_src.replace('{% generation %}', '').replace('{% endgeneration %}', '')

    model_name = model_id.replace("/", "-")
    base_name = f'{model_name}-{variant}' if variant else model_name
    template_file = join_cmake_path(output_folder, f'{base_name}.jinja')

    caps_file = join_cmake_path(output_folder, f'{base_name}.caps.json')

    async with aiofiles.open(template_file, 'w') as f:
        await f.write(template_src)

    template = chat_template(template_src, 
                             filters={
                                    'safe': lambda x: x,
                             },
                             global_functions={
                                    'raise_exception': raise_exception,
                                    'strftime_now': strftime_now,
                             })
    caps = template.original_caps

    if not contexts:
        print(f"{template_file} {caps_file} n/a {template_file}")
        return

    async with aiofiles.open(caps_file, 'w') as f:
        await f.write(caps.to_json())

    assert isinstance(contexts, list)
    for context in contexts:
        assert isinstance(context, Context)
        assert isinstance(context.bindings, dict)
        if not caps.supports_tool_calls and context.bindings.get('tools') is not None:
            print(f'Skipping {context.name} test as tools seem unsupported by template {template_file}', file=sys.stderr)
            continue

        needs_tools_in_system = len(context.bindings.get('tools', [])) > 0 and not caps.supports_tools
        if not caps.supports_system_role and (any(m['role'] == 'system' for m in context.bindings['messages']) or needs_tools_in_system):
            continue

        output_file = join_cmake_path(output_folder, f'{base_name}-{context.name}.txt')

        output = template.apply(context.bindings)
        async with aiofiles.open(output_file, 'w') as f:
            await f.write(output)

        print(f"{template_file} {caps_file} {context.file} {output_file}")

async def async_hf_download(repo_id: str, filename: str) -> str:
    headers = build_hf_headers()
    url = f"https://huggingface.co/{repo_id}/raw/main/{filename}"
    async with aiohttp.ClientSession() as session:
        async with session.get(url, headers=headers) as response:
            response.raise_for_status()
            return await response.text()

async def process_model(output_folder: str, model_id: str, contexts: list[Context]):
    try:
        print(f"Processing model {model_id}...", file=sys.stderr)
        config_str = await async_hf_download(model_id, "tokenizer_config.json")

        try:
            config = json.loads(config_str)
        except json.JSONDecodeError:
            config = json.loads(re.sub(r'\}([\n\s]*\}[\n\s]*\],[\n\s]*"clean_up_tokenization_spaces")', r'\1', config_str))

        if 'chat_template' not in config:
            try:
                chat_template = await async_hf_download(model_id, "chat_template.jinja")
                config.update({'chat_template': chat_template})
            except Exception as e:
                logger.error(f"Failed to fetch chat_template.jinja for model {model_id}: {e}")
                raise e

        assert 'chat_template' in config, 'No "chat_template" entry in tokenizer_config.json or no chat_template.jinja file found!'
        chat_template = config['chat_template']
        if isinstance(chat_template, str):
            await handle_chat_template(output_folder, model_id, None, chat_template, contexts)
        else:
            await asyncio.gather(*[
                handle_chat_template(output_folder, model_id, ct['name'], ct['template'], contexts)
                for ct in chat_template
            ])
    except Exception as e:
        logger.error(f"Error processing model {model_id}: {e}")
        # import traceback
        # traceback.print_exc()
        await handle_chat_template(output_folder, model_id, None, str(e), [])

async def async_copy_file(src: str, dst: str):
    async with aiofiles.open(src, 'rb') as fsrc:
        async with aiofiles.open(dst, 'wb') as fdst:
            await fdst.write(await fsrc.read())

async def main():
    parser = argparse.ArgumentParser(description="Generate chat templates and output test arguments.")
    parser.add_argument("output_folder", help="Folder to store all output files")
    parser.add_argument("json_context_files_or_model_ids", nargs="+", help="List of context JSON files or HuggingFace model IDs")
    args = parser.parse_args()

    contexts: list[Context] = []
    model_ids = []
    for file in args.json_context_files_or_model_ids:
        if file.endswith('.json'):
            async with aiofiles.open(file, 'r') as f:
                contexts.append(Context(
                    name=os.path.basename(file).replace(".json", ""),
                    file=file,
                    bindings=json.loads(await f.read())))
        else:
            model_ids.append(file)

    output_folder = args.output_folder
    if not os.path.isdir(output_folder):
        os.makedirs(output_folder)

    # for model_id in model_ids:
    #     await process_model(output_folder, model_id, contexts)
    await asyncio.gather(*[
        process_model(output_folder, model_id, contexts)
        for model_id in model_ids
    ])

if __name__ == '__main__':
    asyncio.run(main())<|MERGE_RESOLUTION|>--- conflicted
+++ resolved
@@ -204,20 +204,12 @@
             dummy_user_msg,
             make_tool_calls_msg([make_tool_call("ipython", json.dumps(dummy_args_obj))]),
         ])
-<<<<<<< HEAD
-        tool_call_renders_str_arguments = "<parameter=argument_needle>" in out or '"argument_needle":' in out or "'argument_needle':" in out or ">argument_needle<" in out
-=======
         tool_call_renders_str_arguments = contains_arg_needle(out)
->>>>>>> 911b645b
         out = self.try_raw_render([
             dummy_user_msg,
             make_tool_calls_msg([make_tool_call("ipython", dummy_args_obj)]),
         ])
-<<<<<<< HEAD
-        tool_call_renders_obj_arguments = "<parameter=argument_needle>" in out or '"argument_needle":' in out or "'argument_needle':" in out or ">argument_needle<" in out
-=======
         tool_call_renders_obj_arguments = contains_arg_needle(out)
->>>>>>> 911b645b
 
         caps.supports_tool_calls = tool_call_renders_str_arguments or tool_call_renders_obj_arguments
         caps.requires_object_arguments = not tool_call_renders_str_arguments and tool_call_renders_obj_arguments
