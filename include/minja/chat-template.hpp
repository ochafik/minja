--- conflicted
+++ resolved
@@ -36,12 +36,16 @@
 struct chat_template_inputs {
     nlohmann::ordered_json messages;
     nlohmann::ordered_json tools;
-    bool add_generation_prompt;
+    bool add_generation_prompt = true;
     nlohmann::ordered_json extra_context;
-    // Epoch time in milliseconds.
-    uint64_t now;
-    // Timezone offset in minutes.
-    int64_t timezone_offset;
+    std::chrono::system_clock::time_point now = std::chrono::system_clock::now();
+};
+
+struct chat_template_options {
+    bool apply_polyfills = true;
+    bool use_bos_token = true;
+    bool use_eos_token = true;
+    bool define_strftime_now = true;
 };
 
 class chat_template {
@@ -61,19 +65,18 @@
         const nlohmann::ordered_json & extra_context = nlohmann::ordered_json()) const
     {
         try {
-<<<<<<< HEAD
-            auto prompt = apply(messages, tools, add_generation_prompt, extra_context, /* apply_polyfills= */ false);
-=======
-            chat_template_inputs inputs {
-                messages,
-                tools,
-                add_generation_prompt,
-                extra_context,
-                /* now= */ 0,
-                /* timezone_offset= */ 0,
-            };
-            auto prompt = apply(inputs, /* adjust_inputs= */ false);
->>>>>>> 6b9a34b6
+            chat_template_inputs inputs;
+            inputs.messages = messages;
+            inputs.tools = tools;
+            inputs.add_generation_prompt = add_generation_prompt;
+            inputs.extra_context = extra_context;
+            // Use fixed date for tests
+            inputs.now = std::chrono::system_clock::from_time_t(0);
+
+            chat_template_options opts;
+            opts.apply_polyfills = false;
+
+            auto prompt = apply(inputs, opts);
             // fprintf(stderr, "try_raw_render: %s\n", prompt.c_str());
             return prompt;
         } catch (const std::exception & e) {
@@ -224,9 +227,15 @@
                         },
                     })},
                 };
-                const json tools;
-                auto prefix = apply(json::array({user_msg}), tools, /* add_generation_prompt= */ true);
-                auto full = apply(json::array({user_msg, tool_call_msg}), tools, /* add_generation_prompt= */ false);
+                chat_template_inputs inputs;
+                inputs.messages = json::array({user_msg});
+                inputs.add_generation_prompt = true;
+                auto prefix = apply(inputs);
+                
+                inputs.messages.push_back(tool_call_msg);
+                inputs.add_generation_prompt = false;
+                auto full = apply(inputs);
+
                 if (full.find(prefix) != 0) {
                     if (prefix.rfind(eos_token_) == prefix.size() - eos_token_.size()) {
                         prefix = prefix.substr(0, prefix.size() - eos_token_.size());
@@ -249,24 +258,12 @@
     const chat_template_caps & original_caps() const { return caps_; }
 
     std::string apply(
-<<<<<<< HEAD
-        const nlohmann::ordered_json & messages,
-        const nlohmann::ordered_json & tools,
-        bool add_generation_prompt,
-        const nlohmann::ordered_json & extra_context = nlohmann::ordered_json(),
-        bool apply_polyfills = true) const
-=======
         const chat_template_inputs & inputs,
-        // const nlohmann::ordered_json & messages,
-        // const nlohmann::ordered_json & tools,
-        // bool add_generation_prompt,
-        // const nlohmann::ordered_json & extra_context = nlohmann::ordered_json(),
-        bool adjust_inputs = true) const
->>>>>>> 6b9a34b6
+        const chat_template_options & opts = chat_template_options()) const
     {
         json actual_messages;
 
-        auto needs_polyfills = apply_polyfills && (false
+        auto needs_polyfills = opts.apply_polyfills && (false
             || !caps_.supports_system_role
             || !caps_.supports_tools
             || !caps_.supports_tool_responses
@@ -311,22 +308,18 @@
             };
             auto needs_tools_in_system = !inputs.tools.is_null() && inputs.tools.size() > 0 && !caps_.supports_tools;
 
-<<<<<<< HEAD
             json adjusted_messages;
             if (needs_tools_in_system) {
-                adjusted_messages = add_system(messages,
-                    "Available tools: " + tools.dump(2));
+                adjusted_messages = add_system(inputs.messages,
+                    "Available tools: " + inputs.tools.dump(2));
                     // "\n\n"
                     // "You can call any of the following tools to satisfy the user's requests: " + tools.dump(2) + "\n\n"
                     // "Example tool call syntax:\n\n" + tool_call_example_ + "\n\n");
             } else {
-                adjusted_messages = messages;
+                adjusted_messages = inputs.messages;
             }
 
             for (const auto & message_ : adjusted_messages) {
-=======
-            for (const auto & message_ : needs_tools_in_system ? add_system(inputs.messages, "Available tools: " + inputs.tools.dump(2)) : inputs.messages) {
->>>>>>> 6b9a34b6
                 auto message = message_;
                 if (!message.contains("role") || !message.contains("content")) {
                     throw std::runtime_error("message must have 'role' and 'content' fields: " + message.dump());
