--- conflicted
+++ resolved
@@ -205,20 +205,12 @@
             dummy_user_msg,
             make_tool_calls_msg(json::array({make_tool_call("ipython", dummy_args_obj.dump())})),
         }), {}, false);
-<<<<<<< HEAD
-        auto tool_call_renders_str_arguments = contains(out, "<parameter=argument_needle>") || contains(out, "\"argument_needle\":") || contains(out, "'argument_needle':") || contains(out, ">argument_needle<");
-=======
         auto tool_call_renders_str_arguments = contains_arg_needle(out);
->>>>>>> 911b645b
         out = try_raw_render(json::array({
             dummy_user_msg,
             make_tool_calls_msg(json::array({make_tool_call("ipython", dummy_args_obj)})),
         }), {}, false);
-<<<<<<< HEAD
-        auto tool_call_renders_obj_arguments = contains(out, "<parameter=argument_needle>") || contains(out, "\"argument_needle\":") || contains(out, "'argument_needle':") || contains(out, ">argument_needle<");
-=======
         auto tool_call_renders_obj_arguments = contains_arg_needle(out);
->>>>>>> 911b645b
 
         caps_.supports_tool_calls = tool_call_renders_str_arguments || tool_call_renders_obj_arguments;
         caps_.requires_object_arguments = !tool_call_renders_str_arguments && tool_call_renders_obj_arguments;
